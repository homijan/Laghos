--- conflicted
+++ resolved
@@ -221,17 +221,6 @@
 To make sure the results are correct, we tabulate reference final iterations
 (`step`), time steps (`dt`) and energies (`|e|`) for the nine runs listed above:
 
-<<<<<<< HEAD
-1. `mpirun -np 8 laghos -p 0 -m data/square01_quad.mesh -rs 3 -tf 0.5 -no-vis -pa -vs 50`
-2. `mpirun -np 8 laghos -p 0 -m data/cube01_hex.mesh -rs 1 -cfl 0.1 -tf 0.25 -no-vis -pa -vs 50`
-3. `mpirun -np 8 laghos -p 1 -m data/square01_quad.mesh -rs 3 -tf 0.8 -no-vis -pa -vs 50`
-4. `mpirun -np 8 laghos -p 1 -m data/cube01_hex.mesh -rs 2 -tf 0.6 -no-vis -pa -vs 50`
-5. `mpirun -np 8 laghos -p 2 -m data/square01_quad.mesh -rs 3 -tf 0.2 -no-vis -pa -vs 50`
-6. `mpirun -np 8 laghos -p 2 -m data/cube01_hex.mesh -rs 2 -tf 0.2 -no-vis -pa -vs 50`
-7. `mpirun -np 8 laghos -p 3 -m data/rectangle01_quad.mesh -rs 2 -tf 2.5 -cfl 0.025 -no-vis -pa -vs 50`
-8. `mpirun -np 8 laghos -p 3 -m data/box01_hex.mesh -rs 1 -tf 2.5 -cfl 0.05 -no-vis -pa -vs 50`
-9. `mpirun -np 8 laghos -p 2 -m data/segment01.mesh -rs 5 -tf 0.2 -no-vis -fa -vs 50`
-=======
 1. `mpirun -np 8 laghos -p 0 -m data/square01_quad.mesh -rs 3 -tf 0.75 -no-vis -pa`
 2. `mpirun -np 8 laghos -p 0 -m data/cube01_hex.mesh -rs 1 -tf 0.75 -no-vis -pa`
 3. `mpirun -np 8 laghos -p 1 -m data/square01_quad.mesh -rs 3 -tf 0.8 -no-vis -pa`
@@ -241,7 +230,6 @@
 7. `mpirun -np 8 laghos -p 3 -m data/rectangle01_quad.mesh -rs 2 -tf 2.5 -no-vis -pa`
 8. `mpirun -np 8 laghos -p 3 -m data/box01_hex.mesh -rs 1 -tf 2.5 -no-vis -pa`
 9. `mpirun -np 8 laghos -p 2 -m data/segment01.mesh -rs 5 -tf 0.2 -no-vis -fa`
->>>>>>> 9b13adb6
 
 | run | `step` | `dt` | `e` |
 | --- | ------ | ---- | --- |
